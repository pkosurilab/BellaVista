# Bella Vista

<p align="center">
  <picture>
    <source media="(prefers-color-scheme: dark)" srcset="https://github.com/pkosurilab/BellaVista/blob/main/images/bellavista_figure_darkmode.png?raw=true" width="900">
    <img alt="Bella Vista workflow" src="https://github.com/pkosurilab/BellaVista/blob/main/images/bellavista_figure.png?raw=true" width="900">
  </picture>
</p>
<p align="center">

Bella Vista enables visualization of imaging-based spatial transcriptomics data. It is an open-source Python package currently supporting 10x Genomics Xenium, Vizgen MERSCOPE, and custom (home-built) MERFISH datasets, utilizing [napari](https://napari.org/) for interactive data exploration. We developed Bella Vista to help the spatial transcriptomics community explore their data and create reproducible paper-ready figures. For more information, see our [documentation website](https://bellavista.readthedocs.io/en/latest/).

## Installation
The following instructions require that you have [Anaconda](https://www.anaconda.com/) installed.
- It is recommended to create an Anaconda virtual environment to prevent conflicting package dependencies. 
<!-- - The package can be installed from PyPI via [pip](https://pypi.org/project/pip/) (recommended) or from the [GitHub repository](https://github.com/pkosurilab/BellaVista). -->
- Bella Vista requires python 3.9 or above.

Create and activate a new virtual environment:

```
conda create -n bellavista_env python
conda activate bellavista_env
```

<!-- ### Installation via pip:
```
pip install bellavista
```
--- -->

### Installation from GitHub repository:

```
conda install git
git clone https://github.com/pkosurilab/BellaVista
pip install -e BellaVista
```

---
## Getting Started (with sample data)

Below is a short tutorial for loading Bella Vista with sample Xenium data. This tutorial can also be found in the [Xenium tutorial page](https://bellavista.readthedocs.io/en/latest/bellavista_tutorials/10x_xenium.html) on the documentation website.

### Download Sample Data

1. Download sample data: Xenium mouse brain dataset (Replicate 3). To download the dataset, 10x Genomics may ask you to fill out a questionnaire.

[https://www.10xgenomics.com/datasets/fresh-frozen-mouse-brain-replicates-1-standard](https://www.10xgenomics.com/datasets/fresh-frozen-mouse-brain-replicates-1-standard)

<img src="https://github.com/pkosurilab/BellaVista/blob/main/images/xenium_testdata_location.png?raw=true" alt="Xenium sample data website location" width="600" />

### Load Bella Vista 

<<<<<<< HEAD
2. Copy and save contents below into a new JSON file called `xenium_sample.json`
=======
1. Copy and save contents below into a new JSON file called `xenium_sample.json`
>>>>>>> f3922a28
      - This sample JSON can also be found in the GitHub repository: [BellaVista/sample_json/xenium_sample.json](https://github.com/pkosurilab/BellaVista/blob/main/sample_json/xenium_sample.json)
        
3. Replace the path in `data_folder`
      - Python cannot parse JSON files containing file paths with single backslashes (\\). To avoid errors, use either forward slashes (/) or double backslashes (\\\\) when representing file paths in the JSON strings.
```
{ 
      "system": "xenium", 
      "data_folder": "/path/to/xenium_brain_rep3",
      "create_bellavista_inputs": true,

      "visualization_parameters": {
          "plot_image": true,
          "plot_transcripts": true,
          "plot_allgenes": true,
          "genes_visible_on_startup": false,
          "plot_cell_seg": false,
          "plot_nuclear_seg": false,
          "transcript_point_size": 0.75,
          "contrast_limits": [0, 5000],
          "rotate_angle": 180
      },

      "input_files": {
          "transcript_filename": "transcripts.parquet",
          "images": "morphology_mip.ome.tif",
          "cell_segmentation": "cell_boundaries.parquet",
          "nuclear_segmentation": "nucleus_boundaries.parquet"
      }
}
```
<br/>

4. In the terminal, run Bella Vista with the Xenium sample JSON:
      - The JSON file argument should contain the file path to the JSON file.

```
bellavista xenium_example.json
```
<br/>

> [!NOTE]  
> It will take a few minutes to create the required data files.\
> The terminal will print updates & have progress bars for time consuming steps.

> [!WARNING]
> This is a large dataset, so if the program crashes or encounters a memory-related error, you may need to visualize a smaller subset of the data.
> A sample JSON with a smaller subset of the data can be found here: [BellaVista/sample_json/xenium_sample_subset.json](https://github.com/pkosurilab/BellaVista/blob/main/sample_json/xenium_sample_subset.json). Repeat steps 2 & 3 with this subsetted sample JSON.
> 
> For more information, see [What should I do if the program crashes?](https://bellavista.readthedocs.io/en/latest/faq.html#frequently-asked-questions) in our [FAQ](https://bellavista.readthedocs.io/en/latest/faq.html) on the documentation website.

<br/>
Once successfully loaded, you should see the message `Data Loaded!` in the terminal. 

A napari window should appear displaying the data similar to the image below:

<img src="https://github.com/pkosurilab/BellaVista/blob/main/images/xenium_initial.png?raw=true" alt="Initial napari load page"/>
<<<<<<< HEAD
<br/>
=======
<br/><br/>
>>>>>>> f3922a28

Now, you can interactively move around the napari canvas to explore the data!\
Try zooming in & out, toggling layers on & off to see different spatial patterns:

<<<<<<< HEAD
<p align="left">
  <img src="https://github.com/pkosurilab/BellaVista/blob/main/images/xenium_brain_position_0_select.png?raw=true" alt="zoom out screenshot" />
  <img src="https://github.com/pkosurilab/BellaVista/blob/main/images/xenium_brain_position_1.png?raw=true" alt="zoom in screenshot" />
</p>
=======
<div style="position: relative; width: 100%; display: flex; justify-content: space-between; align-items: flex-end;">
  <img src="https://github.com/pkosurilab/BellaVista/blob/main/images/xenium_brain_position_0_select.png?raw=true" alt="zoom out screenshot" style="width: 49%">
  <img src="https://github.com/pkosurilab/BellaVista/blob/main/images/xenium_brain_position_1.png?raw=true" alt="zoom in screenshot" style="width: 49%">
</div>
>>>>>>> f3922a28

<br/>

> [!TIP] 
> To visualize a single layer, and hide all other layers, `Option/Alt-click` on the visibility button (the eye, to the left of the layer name). 
>
> Check out our [FAQ](https://bellavista.readthedocs.io/en/latest/faq.html#helpful-napari-tips) on the documentation website for more tips!


> [!NOTE]  
> Gene colors are assigned randomly every time Bella Vista is launched. So, the gene colors displayed in your window will be different from the image above. Refer to our [FAQ](https://bellavista.readthedocs.io/en/latest/faq.html#helpful-napari-tips) on the documentation website for information on how to configure gene colors and other customizable visualization options.
>
> To reproduce the same colors every time you launch Bella Vista, refer to the [figure guide](https://bellavista.readthedocs.io/en/latest/figure_guide.html) on the documentation website.
<br/>

For an exact reproduction of the two screenshots above, please refer to the figure guide: [Reproducing sample figures (Xenium)](https://bellavista.readthedocs.io/en/latest/figure_guide.html#reproducing-sample-figures-xenium) on the documentation website.


### To run Bella Vista with your own data, refer to the tutorials on the [documentation website](https://bellavista.readthedocs.io/en/latest/tutorials.html).<|MERGE_RESOLUTION|>--- conflicted
+++ resolved
@@ -52,11 +52,7 @@
 
 ### Load Bella Vista 
 
-<<<<<<< HEAD
 2. Copy and save contents below into a new JSON file called `xenium_sample.json`
-=======
-1. Copy and save contents below into a new JSON file called `xenium_sample.json`
->>>>>>> f3922a28
       - This sample JSON can also be found in the GitHub repository: [BellaVista/sample_json/xenium_sample.json](https://github.com/pkosurilab/BellaVista/blob/main/sample_json/xenium_sample.json)
         
 3. Replace the path in `data_folder`
@@ -113,26 +109,17 @@
 A napari window should appear displaying the data similar to the image below:
 
 <img src="https://github.com/pkosurilab/BellaVista/blob/main/images/xenium_initial.png?raw=true" alt="Initial napari load page"/>
-<<<<<<< HEAD
+
 <br/>
-=======
-<br/><br/>
->>>>>>> f3922a28
 
 Now, you can interactively move around the napari canvas to explore the data!\
 Try zooming in & out, toggling layers on & off to see different spatial patterns:
 
-<<<<<<< HEAD
+
 <p align="left">
   <img src="https://github.com/pkosurilab/BellaVista/blob/main/images/xenium_brain_position_0_select.png?raw=true" alt="zoom out screenshot" />
   <img src="https://github.com/pkosurilab/BellaVista/blob/main/images/xenium_brain_position_1.png?raw=true" alt="zoom in screenshot" />
 </p>
-=======
-<div style="position: relative; width: 100%; display: flex; justify-content: space-between; align-items: flex-end;">
-  <img src="https://github.com/pkosurilab/BellaVista/blob/main/images/xenium_brain_position_0_select.png?raw=true" alt="zoom out screenshot" style="width: 49%">
-  <img src="https://github.com/pkosurilab/BellaVista/blob/main/images/xenium_brain_position_1.png?raw=true" alt="zoom in screenshot" style="width: 49%">
-</div>
->>>>>>> f3922a28
 
 <br/>
 
